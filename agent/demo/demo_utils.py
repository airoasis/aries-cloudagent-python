--- conflicted
+++ resolved
@@ -203,23 +203,16 @@
         agent_name,
     ]
     if use_postgres:
-<<<<<<< HEAD
         agent_args.extend(
             [
-                "--storage-type",
+                "--wallet-storage-type",
                 "postgres_storage",
-                "--storage-config",
+                "--wallet-storage-config",
                 '{"url":"localhost:5432","max_connections":5}',
-                "--storage-creds",
+                "--wallet-storage-creds",
                 '{"account":"postgres","password":"mysecretpassword","admin_account":"postgres","admin_password":"mysecretpassword"}',
             ]
         )
-=======
-        agent_args.extend(['--wallet-storage-type', 'postgres_storage',
-            '--wallet-storage-config', '{"url":"localhost:5432","max_connections":5}',
-            '--wallet-storage-creds',  '{"account":"postgres","password":"mysecretpassword","admin_account":"postgres","admin_password":"mysecretpassword"}',
-            ])
->>>>>>> dc7b8d64
 
     # what are we doing?  write out to a command file
     write_agent_startup_script(agent_name + ".sh", agent_args)
